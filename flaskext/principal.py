# -*- coding: utf-8 -*-
"""
    flaskext.principal
    ~~~~~~~~~~~~~~~~~~

    Identity management for Flask.

<<<<<<< HEAD
    :copyright: (c) 2010 by Ali Afshar, Dan Jacob, Raphaël Slinckx
=======
    :copyright: (c) 2010 by Ali Afshar.
    :copyright: (c) 2011 by Pedro Algarvio.
>>>>>>> 0d2cddc2
    :license: MIT, see LICENSE for more details.

"""

import sys
from functools import partial, wraps
from collections import namedtuple, deque


from flask import g, session, current_app, abort, request
from flask.signals import Namespace


signals = Namespace()
"""Namespace for principal's signals.
"""


identity_changed = signals.signal('identity-changed', doc=
"""Signal sent when the identity for a request has been changed.

Actual name: ``identity-changed``

Authentication providers should send this signal when authentication has been
successfully performed. Flask-IdentityContext connects to this signal and causes the
identity to be saved in the session.

For example::

    from flaskext.principal import Identity, identity_changed

    def login_view(req):
        username = req.form.get('username')
        # check the credentials
        identity_changed.send(app, identity=Identity(username))
""")


identity_loaded = signals.signal('identity-loaded', doc=
"""Signal sent when the identity has been initialised for a request.

Actual name: ``identity-loaded``

Identity information providers can connect to this signal to perform two
major activities (in addition to what the identity loader already may have done):

    1. Populate the identity object with the necessary authorization provisions.
    2. Load any additional user information.

For example::

    from flaskext.principal import identity_loaded, RoleNeed, UserNeed

    @identity_loaded.connect
    def on_identity_loaded(sender, identity):
        # Get the user information from the db
        user = db.get(identity.name)
        # Update the roles that a user can provide
        for role in user.roles:
            identity.provides.add(RoleNeed(role.name))
        # Save the user object in the Identity, so we only look it up once
        identity.user = user
""")


Need = namedtuple('Need', ['method', 'value'])
"""A required need

This is just a named tuple, and practically any tuple will do.

The ``method`` attribute can be used to look up element 0, and the ``value``
attribute can be used to look up element 1.
"""


UserNeed = partial(Need, 'name')
UserNeed.__doc__ = """A need with the method preset to `"name"`."""


RoleNeed = partial(Need, 'role')
RoleNeed.__doc__ = """A need with the method preset to `"role"`."""


TypeNeed = partial(Need, 'type')
TypeNeed.__doc__ = """A need with the method preset to `"type"`."""


ActionNeed = partial(Need, 'action')
TypeNeed.__doc__ = """A need with the method preset to `"action"`."""


ItemNeed = namedtuple('RowNeed', ['method', 'value', 'type'])
"""A required item need

An item need is just a named tuple, and practically any tuple will do. In
addition to other Needs, there is a type, for example this could be specified
as::

    RowNeed('update', 27, 'posts')
    ('update', 27, 'posts') # or like this

And that might describe the permission to update a particular blog post. In
reality, the developer is free to choose whatever convention the permissions
are.
"""


class PermissionDenied(RuntimeError):
    """Permission denied to the resource
    """

class Identity(object):
    """Represent the client's identity.

    :param uid: A unique identifier (the login name, an internal id, ...)
    :param user: The user object corresponding to that user identifier (made
                 available as `g.user`)
    :param auth_type: The authentication type used to confirm the user's
                      identity.

    The identity is used to represent the user's identity in the system. This
    object is created on login, or on the start of the request as loaded from
    the user's session.

    Once loaded it is sent using the `identity-loaded` signal, and should be
    populated with additional required information.

    Needs that are provided by this identity should be added to the `provides`
    set after loading.
    """
    def __init__(self, uid, user=None, auth_type=None):
        self.uid = uid
        self.user = user
        self.auth_type = auth_type

        self.provides = set()
        """A set of needs provided by this user

        Provisions can be added using the `add` method, for example::

            identity = Identity('ali')
            identity.provides.add(('role', 'admin'))
        """

    def can(self, permission):
        """Whether the identity has access to the permission.

        :param permission: The permission to test provision for.
        """
        return permission.allows(self)


class AnonymousIdentity(Identity):
    """The default Identity when no other is available. Uses "anon" as uid
       and all other fields using defaults from the Identity class.

    :attr uid: `"anon"`
    :attr user: `None`
    """

    def __init__(self):
        Identity.__init__(self, 'anon')


class IdentityContext(object):
    """The context of an identity for a permission.

    .. note:: The principal is usually created by the flaskext.Permission.require method
              call for normal use-cases.

    The principal behaves as either a context manager or a decorator. The
    permission is checked for provision in the identity, and if available the
    flow is continued (context manager) or the function is executed (decorator).
    """

    def __init__(self, permission, http_exception=None):
        self.permission = permission
        self.http_exception = http_exception
        """The permission of this principal
        """

    @property
    def identity(self):
        """
        The Identity in this context, as stored in the Flask global ``g`` object.
        """
        return g.identity

    def can(self):
        """Check if the Identity provides the Permission.
        """
        return self.identity.can(self.permission)

    def __call__(self, f):
        @wraps(f)
        def _decorated(*args, **kw):
            self.__enter__()
            exc = (None, None, None)
            try:
                result = f(*args, **kw)
            except Exception:
                exc = sys.exc_info()
            self.__exit__(*exc)
            return result
        return _decorated

    def __enter__(self):
        # check the permission here
        if not self.can():
            if self.http_exception:
                abort(self.http_exception, self.permission)
            raise PermissionDenied(self.permission)

    def __exit__(self, *exc):
        if exc != (None, None, None):
            cls, val, tb = exc
            raise cls, val, tb
        return False


class Permission(object):
    """Represents needs, any of which must be present to access a resource

    :param needs: The needs for this permission
    """
    def __init__(self, *needs):
        """A set of needs, any of which must be present in an identity to have
        access.
        """

        self.needs = set(needs)
        self.excludes = set()

    def __nonzero__(self):
        """Equivalent to ``self.can()``.
        """
        return bool(self.can())

    def __and__(self, other):
        """Does the same thing as ``self.union(other)``
        """
        return self.union(other)
    
    def __or__(self, other):
        """Does the same thing as ``self.difference(other)``
        """
        return self.difference(other)

    def __contains__(self, other):
        """Does the same thing as ``other.issubset(self)``.
        """
        return other.issubset(self)

    def require(self, http_exception=None):
        """Create an IdentityContext with this Permission.

        It may be used as a context manager, or a decorator.

        If ``http_exception`` is passed then ``abort()`` will be called
        with the HTTP exception code. Otherwise a ``PermissionDenied``
        exception will be raised if the identity does not meet the 
        requirements.

        :param http_exception: the HTTP exception code (403, 401 etc)
        """
        return IdentityContext(self, http_exception)

    def test(self, http_exception=None):
        """
        Checks if permission available and raises relevant exception 
        if not. This is useful if you just want to check permission
        without wrapping everything in a require() block.

        This is equivalent to::

            with permission.require():
                pass
        """

        with self.require(http_exception):
            pass
        
    def reverse(self):
        """
        Returns reverse of current state (needs->excludes, excludes->needs) 
        """

        p = Permission()
        p.needs.update(self.excludes)
        p.excludes.update(self.needs)
        return p

    def union(self, other):
        """Create a new permission with the requirements of the union of this
        and other.

        You can also use the **&** operator. The following are equivalent::

            p = p1.union(p2)
            p = p1 & p2

        :param other: The other permission
        """
        p = Permission(*self.needs.union(other.needs))
        p.excludes.update(self.excludes.union(other.excludes))
        return p

    def difference(self, other):
        """Create a new permission consisting of requirements in this 
        permission and not in the other.

        You can also use the "|" operator. The following are equivalent::

            p = p1.difference(p2)
            p = p1 | p2
        """

        p = Permission(*self.needs.difference(other.needs))
        p.excludes.update(self.excludes.difference(other.excludes))
        return p

    def issubset(self, other):
        """Whether this permission needs are a subset of another

        You can also use the **in** operator. The following are equivalent::

            assert p1.issubset(p2)
            assert p1 in p2

        :param other: The other permission
        """
        return self.needs.issubset(other.needs) and \
               self.excludes.issubset(other.excludes)

    def allows(self, identity):
        """Whether the Identity can access this Permission.

        :param identity: The identity
        """
        if self.needs and not self.needs.intersection(identity.provides):
            return False

        if self.excludes and self.excludes.intersection(identity.provides):
            return False

        return True
       
    def can(self):
        """Whether the required context for this permission has access

        This creates an identity context and tests whether it can access this
        permission

        You can also check the permission directly. The following are 
        equivalent::

            assert permission.require().can()
            assert permission            
        """
        return self.require().can()


class Denial(Permission):
    """
    Class for handling negative permissions. This is the same as a 
    **Permission**, but is initialized with a given set of excludes rather
    than needs.

    Excludes are the same as needs (and use the same classes) but the
    difference is that if an identity meets at least one need, they have
    permission, while if they meet at least one exclude, they do not have
    the permission.

    You can combine a **Denial** and a **Permission** (or a **Denial** and 
    another **Denial**) in the same way as a **Permission** and another 
    **Permission**. For example::

        p = Permission(RoleNeed('auth')) & Denial(UserNeed('me'))

    The resulting **Permission** *p* would pass if the identity provided the 
    **RoleNeed** 'auth' but would fail if the identity also provided the 
    **UserNeed** 'me'.

    :param excludes: The excludes for this permission
    """

    def __init__(self, *excludes):
        self.excludes = set(excludes)
        self.needs = set()


class Principal(object):
    """The Principal extension
    
    ... provides Identity loaders (and saver)

    :param app: The flask application to extend
    :param use_sessions: Whether to use sessions to extract and store
                         identification.
    :param skip_static: Skip triggering identity loaders and saver for the
                        current app's static path
    """
    def __init__(self, app=None, skip_static=False):
        self.identity_loaders = deque()
        self.identity_savers = deque()
        self.skip_static = skip_static
        if app is not None:
            self._init_app(app)

    def _init_app(self, app):
        app.before_request(self._on_before_request)
        identity_changed.connect(self._on_identity_changed, app)

    def set_identity(self, identity=None):
        """Set the current identity. If identity is None, an anonymous identity is set

        :param identity: The identity to set
        """
        if identity is None:
            identity = AnonymousIdentity()

        if self.skip_static and \
            request.path.startswith(current_app.static_path):
            return

        self._set_thread_identity(identity)
        for saver in self.identity_savers:
            saver(identity)

    def identity_loader(self, f):
        """Decorator to define a function as an identity loader.

        An identity loader function is called before request to find any
        provided identities. The first found identity is used to load from.

        For example::

            app = Flask(__name__)

            principals = Principal(app)

            @principals.identity_loader
            def load_identity_from_weird_usecase():
                return Identity('ali')
        """
        self.identity_loaders.appendleft(f)
        return f

    def identity_saver(self, f):
        """Decorator to define a function as an identity saver.

        An identity loader saver is called when the identity is set to persist
        it for the next request.

        For example::

            app = Flask(__name__)

            principals = Principal(app)

            @principals.identity_saver
            def save_identity_to_weird_usecase(identity):
                my_special_cookie['identity'] = identity
        """
        self.identity_savers.appendleft(f)
        return f

    def session_loader(self, identity_by_uid_fn):
        """Decorator to enable session identity loading and saving.

        The decorated function is called with an user identifier and should return
        an identity if the user identifier is meaningful.

        If an identity is returned then it will be set as the current identity,
        otherwise Principal will continue looking for another identity.

        The identity `auth_type` will be set to `"session"` if not already set.

        This also enables the session identity saver which will store the
        user identifier in the session cookie or remove the user identifier
        if an anonymous identity is loaded.

        For example::

            app = Flask(__name__)

            principals = Principal(app)

            @principals.session_loader
            def get_identity_by_uid(uid):
                user = model.User.query.get(uid)
                if user:
                    return Identity(user.id, user)
        """
        def authenticate_session():
            uid = session.get('uid')
            if not uid:
                return
            identity = identity_by_uid_fn(uid)
            if identity and not identity.auth_type:
                identity.auth_type = "session"
            return identity

        def remember_session(identity):
            if not isinstance(identity, AnonymousIdentity):
                session['uid'] = identity.uid
            elif 'uid' in session:
                del session['uid']
            session.modified = True

        self.identity_loader(authenticate_session)
        self.identity_saver(remember_session)
        return identity_by_uid_fn

    def http_basic_loader(self, identity_by_credentials_fn):
        """Decorator to enable HTTP Basic identity loading.

        The decorated function is called with the credentials found in the
        HTTP Authorization header (username and password) and should return
        an identity if the credentials are meaningful.

        If an identity is returned then it will be set as the current identity,
        otherwise Principal will continue looking for another identity.

        The identity `auth_type` will be set to `"http-basic"` if not already set.

        For example::

            app = Flask(__name__)

            principals = Principal(app)

            @principals.http_basic_loader
            def get_identity_by_credentials(username, password):
                user = model.User.query.filter(model.User.username == username)
                if user and user.validate_password(password):
                    return Identity(user.id, user)
        """
        def authenticate_http_basic():
            a = request.authorization
            if a and a['username'] and a['password']:
                identity = identity_by_credentials_fn(a['username'], a['password'])
                if identity and not identity.auth_type:
                    identity.auth_type = "http-basic"
                return identity

        self.identity_loader(authenticate_http_basic)
        return identity_by_credentials_fn

    def form_loader(self, login_paths=[]):
        """Decorator to enable HTTP POST-style identity loading.

        The decorated function is called with the credentials posted at
        one of the login paths defined (login and password) and should return
        an identity if the credentials are meaningful.

        If an identity is returned then it will be set as the current identity,
        otherwise Principal will continue looking for another identity.

        The POST parameters are called `login` for the user login and `password`
        for the user password.

        The identity `auth_type` will be set to `"form"` if not already set.

        For example::

            app = Flask(__name__)

            principals = Principal(app)

            @principals.form_loader(['/login', '/special/logon'])
            def get_identity_by_credentials(username, password):
                user = model.User.query.filter(model.User.username == username)
                if user and user.validate_password(password):
                    return Identity(user.id, user)
        """
        def decorate(identity_by_credentials_fn):
            def authenticate_form():
                if request.path not in login_paths or request.method != 'POST':
                    return

                login, password = request.form.get('login', u''), request.form.get('password', u'')
                if not login:
                    return

                identity = identity_by_credentials_fn(login, password)
                if identity and not identity.auth_type:
                    identity.auth_type = "form"
                return identity

            self.identity_loader(authenticate_form)
            return identity_by_credentials_fn
        return decorate

    def _set_thread_identity(self, identity):
        g.identity = identity
        g.user = identity.user
        identity_loaded.send(current_app._get_current_object(),
                             identity=identity)

    def _on_identity_changed(self, app, identity):
        self.set_identity(identity)

    def _on_before_request(self):
<<<<<<< HEAD
        # loop through all registered loaders until...
=======
        if self.skip_static and \
            request.path.startswith(current_app.static_path):
            return
>>>>>>> 0d2cddc2
        for loader in self.identity_loaders:
            identity = loader()
            # one successfully loads an identity and ...
            if identity is not None:
                # set it!
                self.set_identity(identity)
                return
<<<<<<< HEAD
        # otherwise set the fallback/anonymous identity
=======
        # fall back to anonymous
>>>>>>> 0d2cddc2
        self.set_identity()<|MERGE_RESOLUTION|>--- conflicted
+++ resolved
@@ -5,12 +5,8 @@
 
     Identity management for Flask.
 
-<<<<<<< HEAD
     :copyright: (c) 2010 by Ali Afshar, Dan Jacob, Raphaël Slinckx
-=======
-    :copyright: (c) 2010 by Ali Afshar.
     :copyright: (c) 2011 by Pedro Algarvio.
->>>>>>> 0d2cddc2
     :license: MIT, see LICENSE for more details.
 
 """
@@ -615,13 +611,10 @@
         self.set_identity(identity)
 
     def _on_before_request(self):
-<<<<<<< HEAD
-        # loop through all registered loaders until...
-=======
         if self.skip_static and \
             request.path.startswith(current_app.static_path):
             return
->>>>>>> 0d2cddc2
+        # loop through all registered loaders until...
         for loader in self.identity_loaders:
             identity = loader()
             # one successfully loads an identity and ...
@@ -629,9 +622,5 @@
                 # set it!
                 self.set_identity(identity)
                 return
-<<<<<<< HEAD
         # otherwise set the fallback/anonymous identity
-=======
-        # fall back to anonymous
->>>>>>> 0d2cddc2
         self.set_identity()